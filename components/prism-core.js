--- conflicted
+++ resolved
@@ -309,13 +309,8 @@
 
 				if (greedy && !patternObj.pattern.global) {
 					// Without the global flag, lastIndex won't work
-<<<<<<< HEAD
-					var flags = patternObj.pattern.toString().match(/[imuy]*$/)[0];
-					patternObj.pattern = RegExp(patternObj.pattern.source, flags + "g");
-=======
-					var flags = pattern.pattern.toString().match(/[imsuy]*$/)[0];
-					pattern.pattern = RegExp(pattern.pattern.source, flags + 'g');
->>>>>>> 2d858e0a
+					var flags = patternObj.pattern.toString().match(/[imsuy]*$/)[0];
+					patternObj.pattern = RegExp(patternObj.pattern.source, flags + 'g');
 				}
 
 				/** @type {RegExp} */
@@ -479,12 +474,7 @@
 	this.content = content;
 	this.alias = alias;
 	// Copy of the full string this token was created from
-<<<<<<< HEAD
-	this.length = (matchedStr || "").length|0;
-=======
 	this.length = (matchedStr || '').length|0;
-	this.greedy = !!greedy;
->>>>>>> 2d858e0a
 }
 
 Token.stringify = function(o, language) {
