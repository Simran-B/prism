--- conflicted
+++ resolved
@@ -18,7 +18,6 @@
 var lang = /\blang(?:uage)?-([\w-]+)\b/i;
 var uniqueId = 0;
 
-<<<<<<< HEAD
 
 /**
  * Joins adjacent string in the given array array leaving every other item as is.
@@ -48,10 +47,7 @@
 	return res;
 }
 
-var _ = _self.Prism = {
-=======
 var _ = {
->>>>>>> 16f2ad06
 	manual: _self.Prism && _self.Prism.manual,
 	disableWorkerMessageHandler: _self.Prism && _self.Prism.disableWorkerMessageHandler,
 	util: {
@@ -112,8 +108,9 @@
 
 					return clone;
 
-<<<<<<< HEAD
-			return o;
+				default:
+					return o;
+			}
 		},
 
 		/**
@@ -154,12 +151,6 @@
 				offsets.push(index);
 				start = index + $i.length;
 			}
-			return offsets;
-=======
-				default:
-					return o;
-			}
->>>>>>> 16f2ad06
 		}
 	},
 
@@ -356,12 +347,8 @@
 	},
 
 	matchGrammar: function (text, strarr, grammar, index, startPos, oneshot, target) {
-<<<<<<< HEAD
-		var Token = _.Token;
 		var tokenize = _.tokenize;
 
-=======
->>>>>>> 16f2ad06
 		for (var token in grammar) {
 			if(!grammar.hasOwnProperty(token) || !grammar[token]) {
 				continue;
