var _self = (typeof window !== 'undefined')
	? window   // if in browser
	: (
		(typeof WorkerGlobalScope !== 'undefined' && self instanceof WorkerGlobalScope)
		? self // if in worker
		: {}   // if in node js
	);

/**
 * Prism: Lightweight, robust, elegant syntax highlighting
 * MIT license http://www.opensource.org/licenses/mit-license.php/
 * @author Lea Verou http://lea.verou.me
 */

var Prism = (function (_self){

// Private helper vars
var lang = /\blang(?:uage)?-([\w-]+)\b/i;
var uniqueId = 0;

<<<<<<< HEAD
/**
 * Returns the span of the first capturing group in the given regex source.
 *
 * If `regexSource` does not contain any capturing groups, `undefined` will be returned.
 *
 * @param {string} regexSource
 * @returns {{ start: number, length: number}|undefined}
 */
function spanOfFirstCapturingGroup(regexSource) {
	// Simplify regex pattern without changing the position of other characters.

	// replace all escapes
	regexSource = regexSource.replace(/\\[\s\S]/g, '__');

	// replace char sets
	regexSource = regexSource.replace(/\[[^\]]*\]/g, function (m) {
		// == '_'.repeat(m.length)
		return m.replace(/[\s\S]/, '_');
	});

	// TODO: Add support for named capturing groups

	// skip to first capturing group.
	var first = /\((?!\?)/.exec(regexSource);

	if (!first) {
		// no capturing groups.
		return undefined;
	}

	var start = first.index;
	var depth = 0;
	for (var i = start + 1, l = regexSource.length; i < l; i++) {
		var c = regexSource[i];

		if (c === '(') {
			depth++;
		}

		if (c === ')') {
			if (depth === 0) {
				return {
					start: start,
					length: i - start + 1
				};
			}
			depth--;
		}
	}

	return undefined;
}

/**
 * Makes the first capturing group of the given RegExp optional, if not optional already.
 *
 * @param {RegExp} regex The regex for which the first capturing group is to be made optional.
 * @returns {RegExp} Same as `regex` but with an optional first capturing group.
 * @throws If `regex` does not contain any capturing groups.
 */
function makeFirstOptional(regex) {
	var source = regex.source;
	var span = spanOfFirstCapturingGroup(source);

	// no capturing group
	if (!span) {
		return regex;
	}

	var pos = span.start + span.length;

	// group is optional already
	if (source[pos] === '?') {
		return regex;
	}

	// insert ?
	source = source.substr(0, pos) + "?" + source.substr(pos);

	return new RegExp(source, regex.flags || regex.toString().match(/[imuyg]*$/)[0]);
}

var _ = _self.Prism = {
=======
var _ = {
>>>>>>> a944c418
	manual: _self.Prism && _self.Prism.manual,
	disableWorkerMessageHandler: _self.Prism && _self.Prism.disableWorkerMessageHandler,
	util: {
		encode: function (tokens) {
			if (tokens instanceof Token) {
				return new Token(tokens.type, _.util.encode(tokens.content), tokens.alias);
			} else if (_.util.type(tokens) === 'Array') {
				return tokens.map(_.util.encode);
			} else {
				return tokens.replace(/&/g, '&amp;').replace(/</g, '&lt;').replace(/\u00a0/g, ' ');
			}
		},

		type: function (o) {
			return Object.prototype.toString.call(o).slice(8, -1);
		},

		objId: function (obj) {
			if (!obj['__id']) {
				Object.defineProperty(obj, '__id', { value: ++uniqueId });
			}
			return obj['__id'];
		},

		// Deep clone a language definition (e.g. to extend it)
		clone: function deepClone(o, visited) {
			var clone, id, type = _.util.type(o);
			visited = visited || {};

			switch (type) {
				case 'Object':
					id = _.util.objId(o);
					if (visited[id]) {
						return visited[id];
					}
					clone = {};
					visited[id] = clone;

					for (var key in o) {
						if (o.hasOwnProperty(key)) {
							clone[key] = deepClone(o[key], visited);
						}
					}

					return clone;

				case 'Array':
					id = _.util.objId(o);
					if (visited[id]) {
						return visited[id];
					}
					clone = [];
					visited[id] = clone;

					o.forEach(function (v, i) {
						clone[i] = deepClone(v, visited);
					});

					return clone;

<<<<<<< HEAD
			return o;
		},

		/**
		 * Executes the regex on the given string handling Prism's negative lookbehind feature.
		 *
		 * @param {RegExp} regex The regex performing the search. This is assumed to have the global flag set.
		 * @param {number} lastIndex The index at which `regex` will start the search.
		 * @param {string} str The string on which to perform the search.
		 * @param {boolean} negativeLookbehind Whether the pattern contains a negative lookbehind.
		 * @returns {RegExpMatchArray|null}
		 */
		execPattern: function (regex, lastIndex, str, negativeLookbehind) {
			regex.lastIndex = lastIndex;

			var match = regex.exec(str);

			if (negativeLookbehind) {
				// if the negative lookbehind group captures anything (including ""), it's not a match
				while (match && match[1] !== undefined) {
					// advance to next position and try again
					regex.lastIndex = match.index + match[1].length + 1;
					match = regex.exec(str);
				}
			}

			return match;
=======
				default:
					return o;
			}
>>>>>>> a944c418
		}
	},

	languages: {
		extend: function (id, redef) {
			var lang = _.util.clone(_.languages[id]);

			for (var key in redef) {
				lang[key] = redef[key];
			}

			return lang;
		},

		/**
		 * Insert a token before another token in a language literal
		 * As this needs to recreate the object (we cannot actually insert before keys in object literals),
		 * we cannot just provide an object, we need an object and a key.
		 * @param inside The key (or language id) of the parent
		 * @param before The key to insert before.
		 * @param insert Object with the key/value pairs to insert
		 * @param root The object that contains `inside`. If equal to Prism.languages, it can be omitted.
		 */
		insertBefore: function (inside, before, insert, root) {
			root = root || _.languages;
			var grammar = root[inside];
			var ret = {};

			for (var token in grammar) {
				if (grammar.hasOwnProperty(token)) {

					if (token == before) {
						for (var newToken in insert) {
							if (insert.hasOwnProperty(newToken)) {
								ret[newToken] = insert[newToken];
							}
						}
					}

					// Do not insert token which also occur in insert. See #1525
					if (!insert.hasOwnProperty(token)) {
						ret[token] = grammar[token];
					}
				}
			}

			var old = root[inside];
			root[inside] = ret;

			// Update references in other language definitions
			_.languages.DFS(_.languages, function(key, value) {
				if (value === old && key != inside) {
					this[key] = ret;
				}
			});

			return ret;
		},

		// Traverse a language definition with Depth First Search
		DFS: function DFS(o, callback, type, visited) {
			visited = visited || {};

			var objId = _.util.objId;

			for (var i in o) {
				if (o.hasOwnProperty(i)) {
					callback.call(o, i, o[i], type || i);

					var property = o[i],
					    propertyType = _.util.type(property);

					if (propertyType === 'Object' && !visited[objId(property)]) {
						visited[objId(property)] = true;
						DFS(property, callback, null, visited);
					}
					else if (propertyType === 'Array' && !visited[objId(property)]) {
						visited[objId(property)] = true;
						DFS(property, callback, i, visited);
					}
				}
			}
		}
	},
	plugins: {},

	highlightAll: function(async, callback) {
		_.highlightAllUnder(document, async, callback);
	},

	highlightAllUnder: function(container, async, callback) {
		var env = {
			callback: callback,
			selector: 'code[class*="language-"], [class*="language-"] code, code[class*="lang-"], [class*="lang-"] code'
		};

		_.hooks.run("before-highlightall", env);

		var elements = env.elements || container.querySelectorAll(env.selector);

		for (var i=0, element; element = elements[i++];) {
			_.highlightElement(element, async === true, env.callback);
		}
	},

	highlightElement: function(element, async, callback) {
		// Find language
		var language, grammar, parent = element;

		while (parent && !lang.test(parent.className)) {
			parent = parent.parentNode;
		}

		if (parent) {
			language = (parent.className.match(lang) || [,''])[1].toLowerCase();
			grammar = _.languages[language];
		}

		// Set language on the element, if not present
		element.className = element.className.replace(lang, '').replace(/\s+/g, ' ') + ' language-' + language;

		if (element.parentNode) {
			// Set language on the parent, for styling
			parent = element.parentNode;

			if (/pre/i.test(parent.nodeName)) {
				parent.className = parent.className.replace(lang, '').replace(/\s+/g, ' ') + ' language-' + language;
			}
		}

		var code = element.textContent;

		var env = {
			element: element,
			language: language,
			grammar: grammar,
			code: code
		};

		var insertHighlightedCode = function (highlightedCode) {
			env.highlightedCode = highlightedCode;

			_.hooks.run('before-insert', env);

			env.element.innerHTML = env.highlightedCode;

			_.hooks.run('after-highlight', env);
			_.hooks.run('complete', env);
			callback && callback.call(env.element);
		}

		_.hooks.run('before-sanity-check', env);

		if (!env.code) {
			_.hooks.run('complete', env);
			return;
		}

		_.hooks.run('before-highlight', env);

		if (!env.grammar) {
			insertHighlightedCode(_.util.encode(env.code));
			return;
		}

		if (async && _self.Worker) {
			var worker = new Worker(_.filename);

			worker.onmessage = function(evt) {
				insertHighlightedCode(evt.data);
			};

			worker.postMessage(JSON.stringify({
				language: env.language,
				code: env.code,
				immediateClose: true
			}));
		}
		else {
			insertHighlightedCode(_.highlight(env.code, env.grammar, env.language));
		}
	},

	highlight: function (text, grammar, language) {
		var env = {
			code: text,
			grammar: grammar,
			language: language
		};
		_.hooks.run('before-tokenize', env);
		env.tokens = _.tokenize(env.code, env.grammar);
		_.hooks.run('after-tokenize', env);
		return Token.stringify(_.util.encode(env.tokens), env.language);
	},

	matchGrammar: function (text, strarr, grammar, index, startPos, oneshot, target) {
		for (var token in grammar) {
			if(!grammar.hasOwnProperty(token) || !grammar[token]) {
				continue;
			}

			if (token == target) {
				return;
			}

			var patterns = grammar[token];
			patterns = (_.util.type(patterns) === "Array") ? patterns : [patterns];

			for (var j = 0; j < patterns.length; ++j) {
				var pattern = patterns[j],
					inside = pattern.inside,
					negativeLookbehind = !!pattern.negativeLookbehind,
					lookbehind = !negativeLookbehind && !!pattern.lookbehind,
					greedy = !!pattern.greedy,
					lookbehindLength = 0,
					alias = pattern.alias;

				if ((greedy || negativeLookbehind) && !pattern.pattern.global) {
					// Without the global flag, lastIndex won't work
					var flags = pattern.pattern.toString().match(/[imuy]*$/)[0];
					pattern.pattern = RegExp(pattern.pattern.source, flags + "g");
				}

				if (negativeLookbehind && !pattern.pattern._firstIsOptional) {
					// the first capturing group has to be optional
					pattern.pattern = makeFirstOptional(pattern.pattern);
					pattern.pattern._firstIsOptional = true;
				}

				pattern = pattern.pattern || pattern;

				// Don’t cache length as it changes during the loop
				for (var i = index, pos = startPos; i < strarr.length; pos += strarr[i].length, ++i) {

					var str = strarr[i],
					    delNum = 1;

					if (strarr.length > text.length) {
						// Something went terribly wrong, ABORT, ABORT!
						return;
					}

					if (str instanceof Token) {
						continue;
					}

					if (greedy && i != strarr.length - 1) {
						var match = _.util.execPattern(pattern, pos, text, negativeLookbehind);
						if (!match) {
							break;
						}

						var from = match.index + (lookbehind ? match[1].length : 0),
						    to = match.index + match[0].length,
						    k = i,
						    p = pos;

						for (var len = strarr.length; k < len && (p < to || (!strarr[k].type && !strarr[k - 1].greedy)); ++k) {
							p += strarr[k].length;
							// Move the index i to the element in strarr that is closest to from
							if (from >= p) {
								++i;
								pos = p;
							}
						}

						// If strarr[i] is a Token, then the match starts inside another Token, which is invalid
						if (strarr[i] instanceof Token) {
							continue;
						}

						// Number of tokens to delete and replace with the new match
						delNum = k - i;
						str = text.slice(pos, p);
						match.index -= pos;
					} else {
						var match = _.util.execPattern(pattern, 0, str, negativeLookbehind);
					}

					if (!match) {
						if (oneshot) {
							break;
						}

						continue;
					}

					if(lookbehind) {
						lookbehindLength = match[1] ? match[1].length : 0;
					}

					var from = match.index + lookbehindLength,
					    match = match[0].slice(lookbehindLength),
					    to = from + match.length,
					    before = str.slice(0, from),
					    after = str.slice(to);

					var args = [i, delNum];

					if (before) {
						++i;
						pos += before.length;
						args.push(before);
					}

					var wrapped = new Token(token, inside? _.tokenize(match, inside) : match, alias, match, greedy);

					args.push(wrapped);

					if (after) {
						args.push(after);
					}

					Array.prototype.splice.apply(strarr, args);

					if (delNum != 1)
						_.matchGrammar(text, strarr, grammar, i, pos, true, token);

					if (oneshot)
						break;
				}
			}
		}
	},

	tokenize: function(text, grammar) {
		var strarr = [text];

		var rest = grammar.rest;

		if (rest) {
			for (var token in rest) {
				grammar[token] = rest[token];
			}

			delete grammar.rest;
		}

		_.matchGrammar(text, strarr, grammar, 0, 0, false);

		return strarr;
	},

	hooks: {
		all: {},

		add: function (name, callback) {
			var hooks = _.hooks.all;

			hooks[name] = hooks[name] || [];

			hooks[name].push(callback);
		},

		run: function (name, env) {
			var callbacks = _.hooks.all[name];

			if (!callbacks || !callbacks.length) {
				return;
			}

			for (var i=0, callback; callback = callbacks[i++];) {
				callback(env);
			}
		}
	},

	Token: Token
};

_self.Prism = _;

function Token(type, content, alias, matchedStr, greedy) {
	this.type = type;
	this.content = content;
	this.alias = alias;
	// Copy of the full string this token was created from
	this.length = (matchedStr || "").length|0;
	this.greedy = !!greedy;
}

Token.stringify = function(o, language, parent) {
	if (typeof o == 'string') {
		return o;
	}

	if (_.util.type(o) === 'Array') {
		return o.map(function(element) {
			return Token.stringify(element, language, o);
		}).join('');
	}

	var env = {
		type: o.type,
		content: Token.stringify(o.content, language, parent),
		tag: 'span',
		classes: ['token', o.type],
		attributes: {},
		language: language,
		parent: parent
	};

	if (o.alias) {
		var aliases = _.util.type(o.alias) === 'Array' ? o.alias : [o.alias];
		Array.prototype.push.apply(env.classes, aliases);
	}

	_.hooks.run('wrap', env);

	var attributes = Object.keys(env.attributes).map(function(name) {
		return name + '="' + (env.attributes[name] || '').replace(/"/g, '&quot;') + '"';
	}).join(' ');

	return '<' + env.tag + ' class="' + env.classes.join(' ') + '"' + (attributes ? ' ' + attributes : '') + '>' + env.content + '</' + env.tag + '>';

};

if (!_self.document) {
	if (!_self.addEventListener) {
		// in Node.js
		return _;
	}

	if (!_.disableWorkerMessageHandler) {
		// In worker
		_self.addEventListener('message', function (evt) {
			var message = JSON.parse(evt.data),
				lang = message.language,
				code = message.code,
				immediateClose = message.immediateClose;

			_self.postMessage(_.highlight(code, _.languages[lang], lang));
			if (immediateClose) {
				_self.close();
			}
		}, false);
	}

	return _;
}

//Get current script and highlight
var script = document.currentScript || [].slice.call(document.getElementsByTagName("script")).pop();

if (script) {
	_.filename = script.src;

	if (!_.manual && !script.hasAttribute('data-manual')) {
		if(document.readyState !== "loading") {
			if (window.requestAnimationFrame) {
				window.requestAnimationFrame(_.highlightAll);
			} else {
				window.setTimeout(_.highlightAll, 16);
			}
		}
		else {
			document.addEventListener('DOMContentLoaded', _.highlightAll);
		}
	}
}

return _;

})(_self);

if (typeof module !== 'undefined' && module.exports) {
	module.exports = Prism;
}

// hack for components to work correctly in node.js
if (typeof global !== 'undefined') {
	global.Prism = Prism;
}<|MERGE_RESOLUTION|>--- conflicted
+++ resolved
@@ -18,7 +18,6 @@
 var lang = /\blang(?:uage)?-([\w-]+)\b/i;
 var uniqueId = 0;
 
-<<<<<<< HEAD
 /**
  * Returns the span of the first capturing group in the given regex source.
  *
@@ -101,10 +100,7 @@
 	return new RegExp(source, regex.flags || regex.toString().match(/[imuyg]*$/)[0]);
 }
 
-var _ = _self.Prism = {
-=======
 var _ = {
->>>>>>> a944c418
 	manual: _self.Prism && _self.Prism.manual,
 	disableWorkerMessageHandler: _self.Prism && _self.Prism.disableWorkerMessageHandler,
 	util: {
@@ -165,8 +161,9 @@
 
 					return clone;
 
-<<<<<<< HEAD
-			return o;
+				default:
+					return o;
+			}
 		},
 
 		/**
@@ -175,7 +172,7 @@
 		 * @param {RegExp} regex The regex performing the search. This is assumed to have the global flag set.
 		 * @param {number} lastIndex The index at which `regex` will start the search.
 		 * @param {string} str The string on which to perform the search.
-		 * @param {boolean} negativeLookbehind Whether the pattern contains a negative lookbehind.
+		 * @param {boolean} [negativeLookbehind=false] Whether the pattern contains a negative lookbehind.
 		 * @returns {RegExpMatchArray|null}
 		 */
 		execPattern: function (regex, lastIndex, str, negativeLookbehind) {
@@ -193,11 +190,6 @@
 			}
 
 			return match;
-=======
-				default:
-					return o;
-			}
->>>>>>> a944c418
 		}
 	},
 
