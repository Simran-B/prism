--- conflicted
+++ resolved
@@ -154,69 +154,11 @@
 		language.examplesPromise.then(function (contents) {
 			examples[id].innerHTML = buildContentsHeader(id) + contents;
 
-<<<<<<< HEAD
 			Prism.highlightAllUnder(examples[id]);
-=======
-			loadLanguage(id).then(function () {
-				Prism.highlightAllUnder(examples[id]);
-			});
->>>>>>> 36a5fa0e
 		});
 	} else {
 		examples[id].innerHTML = '';
 	}
 }
 
-<<<<<<< HEAD
-=======
-/**
- * Loads a language, including all dependencies
- *
- * @param {string} lang the language to load
- * @returns {Promise} the promise which resolves as soon as everything is loaded
- */
-function loadLanguage(lang) {
-	// at first we need to fetch all dependencies for the main language
-	// Note: we need to do this, even if the main language already is loaded (just to be sure..)
-	//
-	// We load an array of all dependencies and call recursively this function on each entry
-	//
-	// dependencies is now an (possibly empty) array of loading-promises
-	var dependencies = getDependenciesOfLanguage(lang).map(loadLanguage);
-
-	// We create a promise, which will resolve, as soon as all dependencies are loaded.
-	// They need to be fully loaded because the main language may extend them.
-	return Promise.all(dependencies)
-		.then(function () {
-
-			// If the main language itself isn't already loaded, load it now
-			// and return the newly created promise (we chain the promises).
-			// If the language is already loaded, just do nothing - the next .then()
-			// will immediately be called
-			if (!Prism.languages[lang]) {
-				return new Promise(function (resolve) {
-					$u.script('components/prism-' + lang + '.js', resolve);
-				});
-			}
-		});
-}
-
-
-/**
- * Returns all dependencies (as identifiers) of a specific language
- *
- * @param {string} lang
- * @returns {Array<string>} the list of dependencies. Empty if the language has none.
- */
-function getDependenciesOfLanguage(lang) {
-	if (!components.languages[lang] || !components.languages[lang].require) {
-		return [];
-	}
-
-	return ($u.type(components.languages[lang].require) === "array")
-		? components.languages[lang].require
-		: [components.languages[lang].require];
-}
-
->>>>>>> 36a5fa0e
 }());