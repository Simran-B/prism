--- conflicted
+++ resolved
@@ -15,14 +15,8 @@
 	 * * In arrays each value is transformed individually
 	 * * Values that are empty (empty arrays or strings only containing whitespace)
 	 *
-<<<<<<< HEAD
-	 *
-	 * @param {Array} tokenStream
-	 * @returns {Array<string[]|Array>}
-=======
 	 * @param {string | TokenStreamItem | Array<string|TokenStreamItem>} tokenStream
 	 * @returns {Array<string|Array<string|any[]>>}
->>>>>>> 439ea1ee
 	 */
 	simplify(tokenStream) {
 		if (Array.isArray(tokenStream)) {
