--- conflicted
+++ resolved
@@ -6,16 +6,13 @@
   "style": "themes/prism.css",
   "scripts": {
     "test:aliases": "mocha tests/aliases-test.js",
-<<<<<<< HEAD
+    "test:core": "mocha tests/core/**/*.js",
     "test:dependency": "mocha tests/dependency-test.js",
-=======
-    "test:core": "mocha tests/core/**/*.js",
->>>>>>> 3fda5c95
     "test:languages": "mocha tests/run.js",
     "test:pattern": "mocha tests/pattern-tests.js",
     "test:plugins": "mocha tests/plugins/**/*.js",
     "test:runner": "mocha tests/testrunner-tests.js",
-    "test": "npm run test:runner && npm run test:core && npm run test:languages && npm run test:plugins && npm run test:aliases && npm run test:pattern"
+    "test": "npm run test:runner && npm run test:core && npm run test:dependency && npm run test:languages && npm run test:plugins && npm run test:aliases && npm run test:pattern"
   },
   "repository": {
     "type": "git",
