{
  "name": "prismjs",
  "version": "1.15.0",
  "description": "Lightweight, robust, elegant syntax highlighting. A spin-off project from Dabblet.",
  "main": "prism.js",
  "style": "themes/prism.css",
  "scripts": {
    "test": "mocha tests/testrunner-tests.js && mocha tests/run.js"
  },
  "repository": {
    "type": "git",
    "url": "https://github.com/LeaVerou/prism.git"
  },
  "keywords": [
    "prism",
    "highlight"
  ],
  "author": "Lea Verou",
  "license": "MIT",
  "readmeFilename": "README.md",
  "optionalDependencies": {
    "clipboard": "^2.0.0"
  },
  "devDependencies": {
    "chai": "^4.2.0",
    "gulp": "^4.0.0",
    "gulp-clean": "^0.4.0",
    "gulp-concat": "^2.3.4",
<<<<<<< HEAD
    "gulp-header": "^1.0.5",
    "gulp-jsdoc3": "^2.0.0",
    "gulp-rename": "^1.2.0",
    "gulp-replace": "^0.5.4",
    "gulp-uglify": "^0.3.1",
    "minami": "^1.2.3",
    "mocha": "^2.2.5",
=======
    "gulp-header": "^2.0.7",
    "gulp-rename": "^1.2.0",
    "gulp-replace": "^1.0.0",
    "gulp-uglify": "^3.0.1",
    "mocha": "^6.0.0",
>>>>>>> 3e00bb9c
    "pump": "^3.0.0",
    "yargs": "^13.2.2"
  },
  "jspm": {
    "main": "prism",
    "registry": "jspm",
    "jspmPackage": true,
    "format": "global",
    "files": [
      "components/**/*.js",
      "plugins/**/*",
      "themes/*.css",
      "prism.js"
    ]
  }
}<|MERGE_RESOLUTION|>--- conflicted
+++ resolved
@@ -26,21 +26,13 @@
     "gulp": "^4.0.0",
     "gulp-clean": "^0.4.0",
     "gulp-concat": "^2.3.4",
-<<<<<<< HEAD
-    "gulp-header": "^1.0.5",
+    "gulp-header": "^2.0.7",
     "gulp-jsdoc3": "^2.0.0",
-    "gulp-rename": "^1.2.0",
-    "gulp-replace": "^0.5.4",
-    "gulp-uglify": "^0.3.1",
-    "minami": "^1.2.3",
-    "mocha": "^2.2.5",
-=======
-    "gulp-header": "^2.0.7",
     "gulp-rename": "^1.2.0",
     "gulp-replace": "^1.0.0",
     "gulp-uglify": "^3.0.1",
+    "minami": "^1.2.3",
     "mocha": "^6.0.0",
->>>>>>> 3e00bb9c
     "pump": "^3.0.0",
     "yargs": "^13.2.2"
   },
