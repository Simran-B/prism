{
  "name": "prismjs",
  "version": "1.17.1",
  "description": "Lightweight, robust, elegant syntax highlighting. A spin-off project from Dabblet.",
  "main": "prism.js",
  "style": "themes/prism.css",
  "scripts": {
    "test:aliases": "mocha tests/aliases-test.js",
    "test:core": "mocha tests/core/**/*.js",
    "test:languages": "mocha tests/run.js",
    "test:pattern": "mocha tests/pattern-tests.js",
    "test:plugins": "mocha tests/plugins/**/*.js",
<<<<<<< HEAD
    "test:patterns": "mocha tests/pattern-tests.js",
    "test:runner": "mocha tests/testrunner-tests.js",
    "test": "npm run test:runner && npm run test:languages && npm run test:plugins && npm run test:aliases && npm run test:patterns"
=======
    "test:runner": "mocha tests/testrunner-tests.js",
    "test": "npm run test:runner && npm run test:core && npm run test:languages && npm run test:plugins && npm run test:aliases && npm run test:pattern"
>>>>>>> 3fda5c95
  },
  "repository": {
    "type": "git",
    "url": "https://github.com/LeaVerou/prism.git"
  },
  "keywords": [
    "prism",
    "highlight"
  ],
  "author": "Lea Verou",
  "license": "MIT",
  "readmeFilename": "README.md",
  "optionalDependencies": {
    "clipboard": "^2.0.0"
  },
  "devDependencies": {
    "chai": "^4.2.0",
    "gulp": "^4.0.0",
    "gulp-concat": "^2.3.4",
    "gulp-header": "^2.0.7",
    "gulp-rename": "^1.2.0",
    "gulp-replace": "^1.0.0",
    "gulp-uglify": "^3.0.1",
    "jsdom": "^13.0.0",
    "mocha": "^6.2.0",
    "pump": "^3.0.0",
    "regexpp": "^2.0.1",
    "simple-git": "^1.107.0",
    "yargs": "^13.2.2"
  },
  "jspm": {
    "main": "prism",
    "registry": "jspm",
    "jspmPackage": true,
    "format": "global",
    "files": [
      "components/**/*.js",
      "plugins/**/*",
      "themes/*.css",
      "prism.js"
    ]
  }
}<|MERGE_RESOLUTION|>--- conflicted
+++ resolved
@@ -8,16 +8,10 @@
     "test:aliases": "mocha tests/aliases-test.js",
     "test:core": "mocha tests/core/**/*.js",
     "test:languages": "mocha tests/run.js",
-    "test:pattern": "mocha tests/pattern-tests.js",
+    "test:patterns": "mocha tests/pattern-tests.js",
     "test:plugins": "mocha tests/plugins/**/*.js",
-<<<<<<< HEAD
-    "test:patterns": "mocha tests/pattern-tests.js",
     "test:runner": "mocha tests/testrunner-tests.js",
-    "test": "npm run test:runner && npm run test:languages && npm run test:plugins && npm run test:aliases && npm run test:patterns"
-=======
-    "test:runner": "mocha tests/testrunner-tests.js",
-    "test": "npm run test:runner && npm run test:core && npm run test:languages && npm run test:plugins && npm run test:aliases && npm run test:pattern"
->>>>>>> 3fda5c95
+    "test": "npm run test:runner && npm run test:core && npm run test:languages && npm run test:plugins && npm run test:aliases && npm run test:patterns"
   },
   "repository": {
     "type": "git",
