
/* **********************************************
     Begin prism-core.js
********************************************** */

var _self = (typeof window !== 'undefined')
	? window   // if in browser
	: (
		(typeof WorkerGlobalScope !== 'undefined' && self instanceof WorkerGlobalScope)
		? self // if in worker
		: {}   // if in node js
	);

/**
 * Prism: Lightweight, robust, elegant syntax highlighting
 * MIT license http://www.opensource.org/licenses/mit-license.php/
 * @author Lea Verou http://lea.verou.me
 */

var Prism = (function (_self){

// Private helper vars
var lang = /\blang(?:uage)?-([\w-]+)\b/i;
var uniqueId = 0;

var _ = {
	manual: _self.Prism && _self.Prism.manual,
	disableWorkerMessageHandler: _self.Prism && _self.Prism.disableWorkerMessageHandler,
	util: {
		encode: function (tokens) {
			if (tokens instanceof Token) {
				return new Token(tokens.type, _.util.encode(tokens.content), tokens.alias);
			} else if (Array.isArray(tokens)) {
				return tokens.map(_.util.encode);
			} else {
				return tokens.replace(/&/g, '&amp;').replace(/</g, '&lt;').replace(/\u00a0/g, ' ');
			}
		},

		type: function (o) {
			return Object.prototype.toString.call(o).slice(8, -1);
		},

		objId: function (obj) {
			if (!obj['__id']) {
				Object.defineProperty(obj, '__id', { value: ++uniqueId });
			}
			return obj['__id'];
		},

		// Deep clone a language definition (e.g. to extend it)
		clone: function deepClone(o, visited) {
			var clone, id, type = _.util.type(o);
			visited = visited || {};

			switch (type) {
				case 'Object':
					id = _.util.objId(o);
					if (visited[id]) {
						return visited[id];
					}
					clone = {};
					visited[id] = clone;

					for (var key in o) {
						if (o.hasOwnProperty(key)) {
							clone[key] = deepClone(o[key], visited);
						}
					}

					return clone;

				case 'Array':
					id = _.util.objId(o);
					if (visited[id]) {
						return visited[id];
					}
					clone = [];
					visited[id] = clone;

					o.forEach(function (v, i) {
						clone[i] = deepClone(v, visited);
					});

					return clone;

				default:
					return o;
			}
		}
	},

	languages: {
		extend: function (id, redef) {
			var lang = _.util.clone(_.languages[id]);

			for (var key in redef) {
				lang[key] = redef[key];
			}

			return lang;
		},

		/**
		 * Insert a token before another token in a language literal
		 * As this needs to recreate the object (we cannot actually insert before keys in object literals),
		 * we cannot just provide an object, we need an object and a key.
		 * @param inside The key (or language id) of the parent
		 * @param before The key to insert before.
		 * @param insert Object with the key/value pairs to insert
		 * @param root The object that contains `inside`. If equal to Prism.languages, it can be omitted.
		 */
		insertBefore: function (inside, before, insert, root) {
			root = root || _.languages;
			var grammar = root[inside];
			var ret = {};

			for (var token in grammar) {
				if (grammar.hasOwnProperty(token)) {

					if (token == before) {
						for (var newToken in insert) {
							if (insert.hasOwnProperty(newToken)) {
								ret[newToken] = insert[newToken];
							}
						}
					}

					// Do not insert token which also occur in insert. See #1525
					if (!insert.hasOwnProperty(token)) {
						ret[token] = grammar[token];
					}
				}
			}

			var old = root[inside];
			root[inside] = ret;

			// Update references in other language definitions
			_.languages.DFS(_.languages, function(key, value) {
				if (value === old && key != inside) {
					this[key] = ret;
				}
			});

			return ret;
		},

		// Traverse a language definition with Depth First Search
		DFS: function DFS(o, callback, type, visited) {
			visited = visited || {};

			var objId = _.util.objId;

			for (var i in o) {
				if (o.hasOwnProperty(i)) {
					callback.call(o, i, o[i], type || i);

					var property = o[i],
					    propertyType = _.util.type(property);

					if (propertyType === 'Object' && !visited[objId(property)]) {
						visited[objId(property)] = true;
						DFS(property, callback, null, visited);
					}
					else if (propertyType === 'Array' && !visited[objId(property)]) {
						visited[objId(property)] = true;
						DFS(property, callback, i, visited);
					}
				}
			}
		}
	},
	plugins: {},

	highlightAll: function(async, callback) {
		_.highlightAllUnder(document, async, callback);
	},

	highlightAllUnder: function(container, async, callback) {
		var env = {
			callback: callback,
			selector: 'code[class*="language-"], [class*="language-"] code, code[class*="lang-"], [class*="lang-"] code'
		};

		_.hooks.run('before-highlightall', env);

		var elements = container.querySelectorAll(env.selector);

		for (var i=0, element; element = elements[i++];) {
			_.highlightElement(element, async === true, env.callback);
		}
	},

	highlightElement: function(element, async, callback) {
		// Find language
		var language = 'none', grammar, parent = element;

		while (parent && !lang.test(parent.className)) {
			parent = parent.parentNode;
		}

		if (parent) {
			language = (parent.className.match(lang) || [,'none'])[1].toLowerCase();
			grammar = _.languages[language];
		}

		// Set language on the element, if not present
		element.className = element.className.replace(lang, '').replace(/\s+/g, ' ') + ' language-' + language;

		if (element.parentNode) {
			// Set language on the parent, for styling
			parent = element.parentNode;

			if (/pre/i.test(parent.nodeName)) {
				parent.className = parent.className.replace(lang, '').replace(/\s+/g, ' ') + ' language-' + language;
			}
		}

		var code = element.textContent;

		var env = {
			element: element,
			language: language,
			grammar: grammar,
			code: code
		};

		var insertHighlightedCode = function (highlightedCode) {
			env.highlightedCode = highlightedCode;

			_.hooks.run('before-insert', env);

			env.element.innerHTML = env.highlightedCode;

			_.hooks.run('after-highlight', env);
			_.hooks.run('complete', env);
			callback && callback.call(env.element);
		}

		_.hooks.run('before-sanity-check', env);

		if (!env.code) {
			_.hooks.run('complete', env);
			return;
		}

		_.hooks.run('before-highlight', env);

		if (!env.grammar) {
			insertHighlightedCode(_.util.encode(env.code));
			return;
		}

		if (async && _self.Worker) {
			var worker = new Worker(_.filename);

			worker.onmessage = function(evt) {
				insertHighlightedCode(evt.data);
			};

			worker.postMessage(JSON.stringify({
				language: env.language,
				code: env.code,
				immediateClose: true
			}));
		}
		else {
			insertHighlightedCode(_.highlight(env.code, env.grammar, env.language));
		}
	},

	highlight: function (text, grammar, language) {
		var env = {
			code: text,
			grammar: grammar,
			language: language
		};
		_.hooks.run('before-tokenize', env);
		env.tokens = _.tokenize(env.code, env.grammar);
		_.hooks.run('after-tokenize', env);
		return Token.stringify(_.util.encode(env.tokens), env.language);
	},

	matchGrammar: function (text, strarr, grammar, startIndex, startPos, greedyRematching, rematchCause, rematchReach) {
		for (var token in grammar) {
			if (!grammar.hasOwnProperty(token) || !grammar[token]) {
				continue;
			}

<<<<<<< HEAD
			if (token == rematchCause) {
				return;
			}

=======
>>>>>>> 174ed103
			var patterns = grammar[token];
			patterns = Array.isArray(patterns) ? patterns : [patterns];

			for (var j = 0; j < patterns.length; ++j) {
<<<<<<< HEAD
				var patternObj = patterns[j],
					inside = patternObj.inside,
					lookbehind = !!patternObj.lookbehind,
					greedy = !!patternObj.greedy,
=======
				if (target && target == token + ',' + j) {
					return;
				}

				var pattern = patterns[j],
					inside = pattern.inside,
					lookbehind = !!pattern.lookbehind,
					greedy = !!pattern.greedy,
>>>>>>> 174ed103
					lookbehindLength = 0,
					alias = patternObj.alias;

				if (greedy && !patternObj.pattern.global) {
					// Without the global flag, lastIndex won't work
					var flags = patternObj.pattern.toString().match(/[imuy]*$/)[0];
					patternObj.pattern = RegExp(patternObj.pattern.source, flags + "g");
				}

				/** @type {RegExp} */
				var pattern = patternObj.pattern || patternObj;

				// Don’t cache length as it changes during the loop
				for (var i = startIndex, pos = startPos; i < strarr.length; pos += strarr[i].length, ++i) {

					if (greedyRematching && pos >= rematchReach) {
						break;
					}

					var str = strarr[i];

					if (strarr.length > text.length) {
						// Something went terribly wrong, ABORT, ABORT!
						return;
					}

					if (str instanceof Token) {
						continue;
					}

					if (greedy && i != strarr.length - 1) {
						pattern.lastIndex = pos;
						var match = pattern.exec(text);
						if (!match) {
							break;
						}

<<<<<<< HEAD
						var from = match.index + (lookbehind ? match[1].length : 0);
						var to = match.index + match[0].length;
						var len = strarr.length;
=======
						var from = match.index + (lookbehind && match[1] ? match[1].length : 0),
						    to = match.index + match[0].length,
						    k = i,
						    p = pos;
>>>>>>> 174ed103

						for (
							var k = i, p = pos;
							// `!strarr[k].type` checks whether `strarr[k]` is a string
							k < len && (p < to || !strarr[k].type);
							++k
						) {
							p += strarr[k].length;
							// Move the index i to the element in strarr that is closest to from
							if (from >= p) {
								++i;
								pos = p;
							}
						}

						// If strarr[i] is a Token, then the match starts inside another Token, which is invalid
						if (strarr[i] instanceof Token) {
							continue;
						}

						// Number of tokens to delete and replace with the new match
						delNum = k - i;
						str = text.slice(pos, p);
						match.index -= pos;
					} else {
						pattern.lastIndex = 0;

						var match = pattern.exec(str),
							delNum = 1;
					}

					if (!match) {
						continue;
					}

					if (lookbehind) {
						lookbehindLength = match[1] ? match[1].length : 0;
					}

					var from = match.index + lookbehindLength,
					    matchStr = match[0].slice(lookbehindLength),
						to = from + matchStr.length,
					    before = str.slice(0, from),
					    after = str.slice(to);

					var reach = pos + str.length;

					if (greedyRematching && reach > rematchReach) {
						// expand rematch reach for potential future matches
						rematchReach = reach
					}

					var args = [i, delNum];

					if (before) {
						++i;
						pos += before.length;
						args.push(before);
					}

					var wrapped = new Token(token, inside ? _.tokenize(matchStr, inside) : matchStr, alias, matchStr);

					args.push(wrapped);

					if (after) {
						args.push(after);
					}

					Array.prototype.splice.apply(strarr, args);

<<<<<<< HEAD
					if (delNum != 1) {
						_.matchGrammar(text, strarr, grammar, i, pos, true, token, reach);
					}
=======
					if (delNum != 1)
						_.matchGrammar(text, strarr, grammar, i, pos, true, token + ',' + j);

					if (oneshot)
						break;
>>>>>>> 174ed103
				}
			}
		}
	},

	tokenize: function(text, grammar) {
		var strarr = [text];

		var rest = grammar.rest;

		if (rest) {
			for (var token in rest) {
				grammar[token] = rest[token];
			}

			delete grammar.rest;
		}

		_.matchGrammar(text, strarr, grammar, 0, 0);

		return strarr;
	},

	hooks: {
		all: {},

		add: function (name, callback) {
			var hooks = _.hooks.all;

			hooks[name] = hooks[name] || [];

			hooks[name].push(callback);
		},

		run: function (name, env) {
			var callbacks = _.hooks.all[name];

			if (!callbacks || !callbacks.length) {
				return;
			}

			for (var i=0, callback; callback = callbacks[i++];) {
				callback(env);
			}
		}
	},

	Token: Token
};

_self.Prism = _;

function Token(type, content, alias, matchedStr) {
	this.type = type;
	this.content = content;
	this.alias = alias;
	// Copy of the full string this token was created from
	this.length = (matchedStr || "").length|0;
}

Token.stringify = function(o, language) {
	if (typeof o == 'string') {
		return o;
	}

	if (Array.isArray(o)) {
		return o.map(function(element) {
			return Token.stringify(element, language);
		}).join('');
	}

	var env = {
		type: o.type,
		content: Token.stringify(o.content, language),
		tag: 'span',
		classes: ['token', o.type],
		attributes: {},
		language: language
	};

	if (o.alias) {
		var aliases = Array.isArray(o.alias) ? o.alias : [o.alias];
		Array.prototype.push.apply(env.classes, aliases);
	}

	_.hooks.run('wrap', env);

	var attributes = Object.keys(env.attributes).map(function(name) {
		return name + '="' + (env.attributes[name] || '').replace(/"/g, '&quot;') + '"';
	}).join(' ');

	return '<' + env.tag + ' class="' + env.classes.join(' ') + '"' + (attributes ? ' ' + attributes : '') + '>' + env.content + '</' + env.tag + '>';
};

if (!_self.document) {
	if (!_self.addEventListener) {
		// in Node.js
		return _;
	}

	if (!_.disableWorkerMessageHandler) {
		// In worker
		_self.addEventListener('message', function (evt) {
			var message = JSON.parse(evt.data),
				lang = message.language,
				code = message.code,
				immediateClose = message.immediateClose;

			_self.postMessage(_.highlight(code, _.languages[lang], lang));
			if (immediateClose) {
				_self.close();
			}
		}, false);
	}

	return _;
}

//Get current script and highlight
var script = document.currentScript || [].slice.call(document.getElementsByTagName("script")).pop();

if (script) {
	_.filename = script.src;

	if (!_.manual && !script.hasAttribute('data-manual')) {
		if(document.readyState !== "loading") {
			if (window.requestAnimationFrame) {
				window.requestAnimationFrame(_.highlightAll);
			} else {
				window.setTimeout(_.highlightAll, 16);
			}
		}
		else {
			document.addEventListener('DOMContentLoaded', _.highlightAll);
		}
	}
}

return _;

})(_self);

if (typeof module !== 'undefined' && module.exports) {
	module.exports = Prism;
}

// hack for components to work correctly in node.js
if (typeof global !== 'undefined') {
	global.Prism = Prism;
}


/* **********************************************
     Begin prism-markup.js
********************************************** */

Prism.languages.markup = {
	'comment': /<!--[\s\S]*?-->/,
	'prolog': /<\?[\s\S]+?\?>/,
	'doctype': /<!DOCTYPE[\s\S]+?>/i,
	'cdata': /<!\[CDATA\[[\s\S]*?]]>/i,
	'tag': {
		pattern: /<\/?(?!\d)[^\s>\/=$<%]+(?:\s(?:\s*[^\s>\/=]+(?:\s*=\s*(?:"[^"]*"|'[^']*'|[^\s'">=]+(?=[\s>]))|(?=[\s/>])))+)?\s*\/?>/i,
		greedy: true,
		inside: {
			'tag': {
				pattern: /^<\/?[^\s>\/]+/i,
				inside: {
					'punctuation': /^<\/?/,
					'namespace': /^[^\s>\/:]+:/
				}
			},
			'attr-value': {
				pattern: /=\s*(?:"[^"]*"|'[^']*'|[^\s'">=]+)/i,
				inside: {
					'punctuation': [
						/^=/,
						{
							pattern: /^(\s*)["']|["']$/,
							lookbehind: true
						}
					]
				}
			},
			'punctuation': /\/?>/,
			'attr-name': {
				pattern: /[^\s>\/]+/,
				inside: {
					'namespace': /^[^\s>\/:]+:/
				}
			}

		}
	},
	'entity': /&#?[\da-z]{1,8};/i
};

Prism.languages.markup['tag'].inside['attr-value'].inside['entity'] =
	Prism.languages.markup['entity'];

// Plugin to make entity title show the real entity, idea by Roman Komarov
Prism.hooks.add('wrap', function(env) {

	if (env.type === 'entity') {
		env.attributes['title'] = env.content.replace(/&amp;/, '&');
	}
});

Object.defineProperty(Prism.languages.markup.tag, 'addInlined', {
	/**
	 * Adds an inlined language to markup.
	 *
	 * An example of an inlined language is CSS with `<style>` tags.
	 *
	 * @param {string} tagName The name of the tag that contains the inlined language. This name will be treated as
	 * case insensitive.
	 * @param {string} lang The language key.
	 * @example
	 * addInlined('style', 'css');
	 */
	value: function addInlined(tagName, lang) {
		var includedCdataInside = {};
		includedCdataInside['language-' + lang] = {
			pattern: /(^<!\[CDATA\[)[\s\S]+?(?=\]\]>$)/i,
			lookbehind: true,
			inside: Prism.languages[lang]
		};
		includedCdataInside['cdata'] = /^<!\[CDATA\[|\]\]>$/i;

		var inside = {
			'included-cdata': {
				pattern: /<!\[CDATA\[[\s\S]*?\]\]>/i,
				inside: includedCdataInside
			}
		};
		inside['language-' + lang] = {
			pattern: /[\s\S]+/,
			inside: Prism.languages[lang]
		};

		var def = {};
		def[tagName] = {
			pattern: RegExp(/(<__[\s\S]*?>)(?:<!\[CDATA\[[\s\S]*?\]\]>\s*|[\s\S])*?(?=<\/__>)/.source.replace(/__/g, tagName), 'i'),
			lookbehind: true,
			greedy: true,
			inside: inside
		};

		Prism.languages.insertBefore('markup', 'cdata', def);
	}
});

Prism.languages.xml = Prism.languages.extend('markup', {});
Prism.languages.html = Prism.languages.markup;
Prism.languages.mathml = Prism.languages.markup;
Prism.languages.svg = Prism.languages.markup;


/* **********************************************
     Begin prism-css.js
********************************************** */

(function (Prism) {

	var string = /("|')(?:\\(?:\r\n|[\s\S])|(?!\1)[^\\\r\n])*\1/;

	Prism.languages.css = {
		'comment': /\/\*[\s\S]*?\*\//,
		'atrule': {
			pattern: /@[\w-]+[\s\S]*?(?:;|(?=\s*\{))/,
			inside: {
				'rule': /@[\w-]+/
				// See rest below
			}
		},
		'url': {
			pattern: RegExp('url\\((?:' + string.source + '|[^\n\r()]*)\\)', 'i'),
			inside: {
				'function': /^url/i,
				'punctuation': /^\(|\)$/
			}
		},
		'selector': RegExp('[^{}\\s](?:[^{};"\']|' + string.source + ')*?(?=\\s*\\{)'),
		'string': {
			pattern: string,
			greedy: true
		},
		'property': /[-_a-z\xA0-\uFFFF][-\w\xA0-\uFFFF]*(?=\s*:)/i,
		'important': /!important\b/i,
		'function': /[-a-z0-9]+(?=\()/i,
		'punctuation': /[(){};:,]/
	};

	Prism.languages.css['atrule'].inside.rest = Prism.languages.css;

	var markup = Prism.languages.markup;
	if (markup) {
		markup.tag.addInlined('style', 'css');

		Prism.languages.insertBefore('inside', 'attr-value', {
			'style-attr': {
				pattern: /\s*style=("|')(?:\\[\s\S]|(?!\1)[^\\])*\1/i,
				inside: {
					'attr-name': {
						pattern: /^\s*style/i,
						inside: markup.tag.inside
					},
					'punctuation': /^\s*=\s*['"]|['"]\s*$/,
					'attr-value': {
						pattern: /.+/i,
						inside: Prism.languages.css
					}
				},
				alias: 'language-css'
			}
		}, markup.tag);
	}

}(Prism));


/* **********************************************
     Begin prism-clike.js
********************************************** */

Prism.languages.clike = {
	'comment': [
		{
			pattern: /(^|[^\\])\/\*[\s\S]*?(?:\*\/|$)/,
			lookbehind: true
		},
		{
			pattern: /(^|[^\\:])\/\/.*/,
			lookbehind: true,
			greedy: true
		}
	],
	'string': {
		pattern: /(["'])(?:\\(?:\r\n|[\s\S])|(?!\1)[^\\\r\n])*\1/,
		greedy: true
	},
	'class-name': {
		pattern: /((?:\b(?:class|interface|extends|implements|trait|instanceof|new)\s+)|(?:catch\s+\())[\w.\\]+/i,
		lookbehind: true,
		inside: {
			punctuation: /[.\\]/
		}
	},
	'keyword': /\b(?:if|else|while|do|for|return|in|instanceof|function|new|try|throw|catch|finally|null|break|continue)\b/,
	'boolean': /\b(?:true|false)\b/,
	'function': /\w+(?=\()/,
	'number': /\b0x[\da-f]+\b|(?:\b\d+\.?\d*|\B\.\d+)(?:e[+-]?\d+)?/i,
	'operator': /--?|\+\+?|!=?=?|<=?|>=?|==?=?|&&?|\|\|?|\?|\*|\/|~|\^|%/,
	'punctuation': /[{}[\];(),.:]/
};


/* **********************************************
     Begin prism-javascript.js
********************************************** */

Prism.languages.javascript = Prism.languages.extend('clike', {
	'class-name': [
		Prism.languages.clike['class-name'],
		{
			pattern: /(^|[^$\w\xA0-\uFFFF])[_$A-Z\xA0-\uFFFF][$\w\xA0-\uFFFF]*(?=\.(?:prototype|constructor))/,
			lookbehind: true
		}
	],
	'keyword': [
		{
			pattern: /((?:^|})\s*)(?:catch|finally)\b/,
			lookbehind: true
		},
		{
			pattern: /(^|[^.])\b(?:as|async(?=\s*(?:function\b|\(|[$\w\xA0-\uFFFF]|$))|await|break|case|class|const|continue|debugger|default|delete|do|else|enum|export|extends|for|from|function|get|if|implements|import|in|instanceof|interface|let|new|null|of|package|private|protected|public|return|set|static|super|switch|this|throw|try|typeof|undefined|var|void|while|with|yield)\b/,
			lookbehind: true
		},
	],
	'number': /\b(?:(?:0[xX](?:[\dA-Fa-f](?:_[\dA-Fa-f])?)+|0[bB](?:[01](?:_[01])?)+|0[oO](?:[0-7](?:_[0-7])?)+)n?|(?:\d(?:_\d)?)+n|NaN|Infinity)\b|(?:\b(?:\d(?:_\d)?)+\.?(?:\d(?:_\d)?)*|\B\.(?:\d(?:_\d)?)+)(?:[Ee][+-]?(?:\d(?:_\d)?)+)?/,
	// Allow for all non-ASCII characters (See http://stackoverflow.com/a/2008444)
	'function': /#?[_$a-zA-Z\xA0-\uFFFF][$\w\xA0-\uFFFF]*(?=\s*(?:\.\s*(?:apply|bind|call)\s*)?\()/,
	'operator': /-[-=]?|\+[+=]?|!=?=?|<<?=?|>>?>?=?|=(?:==?|>)?|&[&=]?|\|[|=]?|\*\*?=?|\/=?|~|\^=?|%=?|\?|\.{3}/
});

Prism.languages.javascript['class-name'][0].pattern = /(\b(?:class|interface|extends|implements|instanceof|new)\s+)[\w.\\]+/;

Prism.languages.insertBefore('javascript', 'keyword', {
	'regex': {
		pattern: /((?:^|[^$\w\xA0-\uFFFF."'\])\s])\s*)\/(\[(?:[^\]\\\r\n]|\\.)*]|\\.|[^/\\\[\r\n])+\/[gimyus]{0,6}(?=\s*($|[\r\n,.;})\]]))/,
		lookbehind: true,
		greedy: true
	},
	// This must be declared before keyword because we use "function" inside the look-forward
	'function-variable': {
		pattern: /#?[_$a-zA-Z\xA0-\uFFFF][$\w\xA0-\uFFFF]*(?=\s*[=:]\s*(?:async\s*)?(?:\bfunction\b|(?:\((?:[^()]|\([^()]*\))*\)|[_$a-zA-Z\xA0-\uFFFF][$\w\xA0-\uFFFF]*)\s*=>))/,
		alias: 'function'
	},
	'parameter': [
		{
			pattern: /(function(?:\s+[_$A-Za-z\xA0-\uFFFF][$\w\xA0-\uFFFF]*)?\s*\(\s*)(?!\s)(?:[^()]|\([^()]*\))+?(?=\s*\))/,
			lookbehind: true,
			inside: Prism.languages.javascript
		},
		{
			pattern: /[_$a-z\xA0-\uFFFF][$\w\xA0-\uFFFF]*(?=\s*=>)/i,
			inside: Prism.languages.javascript
		},
		{
			pattern: /(\(\s*)(?!\s)(?:[^()]|\([^()]*\))+?(?=\s*\)\s*=>)/,
			lookbehind: true,
			inside: Prism.languages.javascript
		},
		{
			pattern: /((?:\b|\s|^)(?!(?:as|async|await|break|case|catch|class|const|continue|debugger|default|delete|do|else|enum|export|extends|finally|for|from|function|get|if|implements|import|in|instanceof|interface|let|new|null|of|package|private|protected|public|return|set|static|super|switch|this|throw|try|typeof|undefined|var|void|while|with|yield)(?![$\w\xA0-\uFFFF]))(?:[_$A-Za-z\xA0-\uFFFF][$\w\xA0-\uFFFF]*\s*)\(\s*)(?!\s)(?:[^()]|\([^()]*\))+?(?=\s*\)\s*\{)/,
			lookbehind: true,
			inside: Prism.languages.javascript
		}
	],
	'constant': /\b[A-Z](?:[A-Z_]|\dx?)*\b/
});

Prism.languages.insertBefore('javascript', 'string', {
	'template-string': {
		pattern: /`(?:\\[\s\S]|\${(?:[^{}]|{(?:[^{}]|{[^}]*})*})+}|(?!\${)[^\\`])*`/,
		greedy: true,
		inside: {
			'template-punctuation': {
				pattern: /^`|`$/,
				alias: 'string'
			},
			'interpolation': {
				pattern: /((?:^|[^\\])(?:\\{2})*)\${(?:[^{}]|{(?:[^{}]|{[^}]*})*})+}/,
				lookbehind: true,
				inside: {
					'interpolation-punctuation': {
						pattern: /^\${|}$/,
						alias: 'punctuation'
					},
					rest: Prism.languages.javascript
				}
			},
			'string': /[\s\S]+/
		}
	}
});

if (Prism.languages.markup) {
	Prism.languages.markup.tag.addInlined('script', 'javascript');
}

Prism.languages.js = Prism.languages.javascript;


/* **********************************************
     Begin prism-file-highlight.js
********************************************** */

(function () {
	if (typeof self === 'undefined' || !self.Prism || !self.document || !document.querySelector) {
		return;
	}

	/**
	 * @param {Element} [container=document]
	 */
	self.Prism.fileHighlight = function(container) {
		container = container || document;

		var Extensions = {
			'js': 'javascript',
			'py': 'python',
			'rb': 'ruby',
			'ps1': 'powershell',
			'psm1': 'powershell',
			'sh': 'bash',
			'bat': 'batch',
			'h': 'c',
			'tex': 'latex'
		};

		Array.prototype.slice.call(container.querySelectorAll('pre[data-src]')).forEach(function (pre) {
			// ignore if already loaded
			if (pre.hasAttribute('data-src-loaded')) {
				return;
			}

			// load current
			var src = pre.getAttribute('data-src');

			var language, parent = pre;
			var lang = /\blang(?:uage)?-([\w-]+)\b/i;
			while (parent && !lang.test(parent.className)) {
				parent = parent.parentNode;
			}

			if (parent) {
				language = (pre.className.match(lang) || [, ''])[1];
			}

			if (!language) {
				var extension = (src.match(/\.(\w+)$/) || [, ''])[1];
				language = Extensions[extension] || extension;
			}

			var code = document.createElement('code');
			code.className = 'language-' + language;

			pre.textContent = '';

			code.textContent = 'Loading…';

			pre.appendChild(code);

			var xhr = new XMLHttpRequest();

			xhr.open('GET', src, true);

			xhr.onreadystatechange = function () {
				if (xhr.readyState == 4) {

					if (xhr.status < 400 && xhr.responseText) {
						code.textContent = xhr.responseText;

						Prism.highlightElement(code);
						// mark as loaded
						pre.setAttribute('data-src-loaded', '');
					}
					else if (xhr.status >= 400) {
						code.textContent = '✖ Error ' + xhr.status + ' while fetching file: ' + xhr.statusText;
					}
					else {
						code.textContent = '✖ Error: File does not exist or is empty';
					}
				}
			};

			xhr.send(null);
		});

		if (Prism.plugins.toolbar) {
			Prism.plugins.toolbar.registerButton('download-file', function (env) {
				var pre = env.element.parentNode;
				if (!pre || !/pre/i.test(pre.nodeName) || !pre.hasAttribute('data-src') || !pre.hasAttribute('data-download-link')) {
					return;
				}
				var src = pre.getAttribute('data-src');
				var a = document.createElement('a');
				a.textContent = pre.getAttribute('data-download-link-label') || 'Download';
				a.setAttribute('download', '');
				a.href = src;
				return a;
			});
		}

	};

	document.addEventListener('DOMContentLoaded', function () {
		// execute inside handler, for dropping Event as argument
		self.Prism.fileHighlight();
	});

})();<|MERGE_RESOLUTION|>--- conflicted
+++ resolved
@@ -288,32 +288,18 @@
 				continue;
 			}
 
-<<<<<<< HEAD
-			if (token == rematchCause) {
-				return;
-			}
-
-=======
->>>>>>> 174ed103
 			var patterns = grammar[token];
 			patterns = Array.isArray(patterns) ? patterns : [patterns];
 
 			for (var j = 0; j < patterns.length; ++j) {
-<<<<<<< HEAD
+				if (rematchCause && rematchCause == token + ',' + j) {
+					return;
+				}
+
 				var patternObj = patterns[j],
 					inside = patternObj.inside,
 					lookbehind = !!patternObj.lookbehind,
 					greedy = !!patternObj.greedy,
-=======
-				if (target && target == token + ',' + j) {
-					return;
-				}
-
-				var pattern = patterns[j],
-					inside = pattern.inside,
-					lookbehind = !!pattern.lookbehind,
-					greedy = !!pattern.greedy,
->>>>>>> 174ed103
 					lookbehindLength = 0,
 					alias = patternObj.alias;
 
@@ -351,16 +337,9 @@
 							break;
 						}
 
-<<<<<<< HEAD
-						var from = match.index + (lookbehind ? match[1].length : 0);
+						var from = match.index + (lookbehind && match[1] ? match[1].length : 0);
 						var to = match.index + match[0].length;
 						var len = strarr.length;
-=======
-						var from = match.index + (lookbehind && match[1] ? match[1].length : 0),
-						    to = match.index + match[0].length,
-						    k = i,
-						    p = pos;
->>>>>>> 174ed103
 
 						for (
 							var k = i, p = pos;
@@ -431,17 +410,9 @@
 
 					Array.prototype.splice.apply(strarr, args);
 
-<<<<<<< HEAD
 					if (delNum != 1) {
-						_.matchGrammar(text, strarr, grammar, i, pos, true, token, reach);
-					}
-=======
-					if (delNum != 1)
-						_.matchGrammar(text, strarr, grammar, i, pos, true, token + ',' + j);
-
-					if (oneshot)
-						break;
->>>>>>> 174ed103
+						_.matchGrammar(text, strarr, grammar, i, pos, true, token + ',' + j, reach);
+					}
 				}
 			}
 		}
