

/* **********************************************
     Begin prism-core.js
********************************************** */

/**
 * Prism: Lightweight, robust, elegant syntax highlighting
 * MIT license http://www.opensource.org/licenses/mit-license.php/
 * @author Lea Verou http://lea.verou.me
 */

(function(){

// Private helper vars
var lang = /\blang(?:uage)?-(?!\*)(\w+)\b/i;

var _ = self.Prism = {
	util: {
		type: function (o) {
			return Object.prototype.toString.call(o).match(/\[object (\w+)\]/)[1];
		},

		// Deep clone a language definition (e.g. to extend it)
		clone: function (o) {
			var type = _.util.type(o);

			switch (type) {
				case 'Object':
					var clone = {};

					for (var key in o) {
						if (o.hasOwnProperty(key)) {
							clone[key] = _.util.clone(o[key]);
						}
					}

					return clone;

				case 'Array':
					return o.slice();
			}

			return o;
		}
	},

	languages: {
		extend: function (id, redef) {
			var lang = _.util.clone(_.languages[id]);

			for (var key in redef) {
				lang[key] = redef[key];
			}

			return lang;
		},

		// Insert a token before another token in a language literal
		insertBefore: function (inside, before, insert, root) {
			root = root || _.languages;
			var grammar = root[inside];
			var ret = {};

			for (var token in grammar) {

				if (grammar.hasOwnProperty(token)) {

					if (token == before) {

						for (var newToken in insert) {

							if (insert.hasOwnProperty(newToken)) {
								ret[newToken] = insert[newToken];
							}
						}
					}

					ret[token] = grammar[token];
				}
			}

			return root[inside] = ret;
		},

		// Traverse a language definition with Depth First Search
		DFS: function(o, callback) {
			for (var i in o) {
				callback.call(o, i, o[i]);

				if (_.util.type(o) === 'Object') {
					_.languages.DFS(o[i], callback);
				}
			}
		}
	},

	highlightAll: function(async, callback) {
		var elements = document.querySelectorAll('code[class*="language-"], [class*="language-"] code, code[class*="lang-"], [class*="lang-"] code');

		for (var i=0, element; element = elements[i++];) {
			_.highlightElement(element, async === true, callback);
		}
	},

	highlightElement: function(element, async, callback) {
		// Find language
		var language, grammar, parent = element;

		while (parent && !lang.test(parent.className)) {
			parent = parent.parentNode;
		}

		if (parent) {
			language = (parent.className.match(lang) || [,''])[1];
			grammar = _.languages[language];
		}

		if (!grammar) {
			return;
		}

		// Set language on the element, if not present
		element.className = element.className.replace(lang, '').replace(/\s+/g, ' ') + ' language-' + language;

		// Set language on the parent, for styling
		parent = element.parentNode;

		if (/pre/i.test(parent.nodeName)) {
			parent.className = parent.className.replace(lang, '').replace(/\s+/g, ' ') + ' language-' + language;
		}

		var code = element.textContent;

		if(!code) {
			return;
		}

		code = code.replace(/&/g, '&amp;').replace(/</g, '&lt;')
		           .replace(/>/g, '&gt;').replace(/\u00a0/g, ' ');
		//console.time(code.slice(0,50));

		var env = {
			element: element,
			language: language,
			grammar: grammar,
			code: code
		};

		_.hooks.run('before-highlight', env);

		if (async && self.Worker) {
			var worker = new Worker(_.filename);

			worker.onmessage = function(evt) {
				env.highlightedCode = Token.stringify(JSON.parse(evt.data), language);
				env.element.innerHTML = env.highlightedCode;

				callback && callback.call(env.element);
				//console.timeEnd(code.slice(0,50));
				_.hooks.run('after-highlight', env);
			};

			worker.postMessage(JSON.stringify({
				language: env.language,
				code: env.code
			}));
		}
		else {
			env.highlightedCode = _.highlight(env.code, env.grammar, env.language)
			env.element.innerHTML = env.highlightedCode;

			callback && callback.call(element);

			_.hooks.run('after-highlight', env);
			//console.timeEnd(code.slice(0,50));
		}
	},

	highlight: function (text, grammar, language) {
		return Token.stringify(_.tokenize(text, grammar), language);
	},

	tokenize: function(text, grammar, language) {
		var Token = _.Token;

		var strarr = [text];

		var rest = grammar.rest;

		if (rest) {
			for (var token in rest) {
				grammar[token] = rest[token];
			}

			delete grammar.rest;
		}

		tokenloop: for (var token in grammar) {
			if(!grammar.hasOwnProperty(token) || !grammar[token]) {
				continue;
			}

			var pattern = grammar[token],
				inside = pattern.inside,
				lookbehind = !!pattern.lookbehind || 0;

			pattern = pattern.pattern || pattern;

			for (var i=0; i<strarr.length; i++) { // Don’t cache length as it changes during the loop

				var str = strarr[i];

				if (strarr.length > text.length) {
					// Something went terribly wrong, ABORT, ABORT!
					break tokenloop;
				}

				if (str instanceof Token) {
					continue;
				}

				pattern.lastIndex = 0;

				var match = pattern.exec(str);

				if (match) {
					if(lookbehind) {
						lookbehind = match[1].length;
					}

					var from = match.index - 1 + lookbehind,
					    match = match[0].slice(lookbehind),
					    len = match.length,
					    to = from + len,
						before = str.slice(0, from + 1),
						after = str.slice(to + 1);

					var args = [i, 1];

					if (before) {
						args.push(before);
					}

					var wrapped = new Token(token, inside? _.tokenize(match, inside) : match);

					args.push(wrapped);

					if (after) {
						args.push(after);
					}

					Array.prototype.splice.apply(strarr, args);
				}
			}
		}

		return strarr;
	},

	hooks: {
		all: {},

		add: function (name, callback) {
			var hooks = _.hooks.all;

			hooks[name] = hooks[name] || [];

			hooks[name].push(callback);
		},

		run: function (name, env) {
			var callbacks = _.hooks.all[name];

			if (!callbacks || !callbacks.length) {
				return;
			}

			for (var i=0, callback; callback = callbacks[i++];) {
				callback(env);
			}
		}
	}
};

var Token = _.Token = function(type, content) {
	this.type = type;
	this.content = content;
};

Token.stringify = function(o, language, parent) {
	if (typeof o == 'string') {
		return o;
	}

	if (Object.prototype.toString.call(o) == '[object Array]') {
		return o.map(function(element) {
			return Token.stringify(element, language, o);
		}).join('');
	}

	var env = {
		type: o.type,
		content: Token.stringify(o.content, language, parent),
		tag: 'span',
		classes: ['token', o.type],
		attributes: {},
		language: language,
		parent: parent
	};

	if (env.type == 'comment') {
		env.attributes['spellcheck'] = 'true';
	}

	_.hooks.run('wrap', env);

	var attributes = '';

	for (var name in env.attributes) {
		attributes += name + '="' + (env.attributes[name] || '') + '"';
	}

	return '<' + env.tag + ' class="' + env.classes.join(' ') + '" ' + attributes + '>' + env.content + '</' + env.tag + '>';

};

if (!self.document) {
	// In worker
	self.addEventListener('message', function(evt) {
		var message = JSON.parse(evt.data),
		    lang = message.language,
		    code = message.code;

		self.postMessage(JSON.stringify(_.tokenize(code, _.languages[lang])));
		self.close();
	}, false);

	return;
}

// Get current script and highlight
var script = document.getElementsByTagName('script');

script = script[script.length - 1];

if (script) {
	_.filename = script.src;

	if (document.addEventListener && !script.hasAttribute('data-manual')) {
		document.addEventListener('DOMContentLoaded', _.highlightAll);
	}
}

})();

/* **********************************************
     Begin prism-markup.js
********************************************** */

Prism.languages.markup = {
	'comment': /&lt;!--[\w\W]*?--(&gt;|&gt;)/g,
	'prolog': /&lt;\?.+?\?&gt;/,
	'doctype': /&lt;!DOCTYPE.+?&gt;/,
	'cdata': /&lt;!\[CDATA\[[\w\W]*?]]&gt;/i,
	'tag': {
		pattern: /&lt;\/?[\w:-]+\s*(?:\s+[\w:-]+(?:=(?:("|')(\\?[\w\W])*?\1|\w+))?\s*)*\/?&gt;/gi,
		inside: {
			'tag': {
				pattern: /^&lt;\/?[\w:-]+/i,
				inside: {
					'punctuation': /^&lt;\/?/,
					'namespace': /^[\w-]+?:/
				}
			},
			'attr-value': {
				pattern: /=(?:('|")[\w\W]*?(\1)|[^\s>]+)/gi,
				inside: {
					'punctuation': /=|&gt;|"/g
				}
			},
			'punctuation': /\/?&gt;/g,
			'attr-name': {
				pattern: /[\w:-]+/g,
				inside: {
					'namespace': /^[\w-]+?:/
				}
			}

		}
	},
	'entity': /&amp;#?[\da-z]{1,8};/gi
};

// Plugin to make entity title show the real entity, idea by Roman Komarov
Prism.hooks.add('wrap', function(env) {

	if (env.type === 'entity') {
		env.attributes['title'] = env.content.replace(/&amp;/, '&');
	}
});

/* **********************************************
     Begin prism-css.js
********************************************** */

Prism.languages.css = {
	'comment': /\/\*[\w\W]*?\*\//g,
	'atrule': /@[\w-]+?(\s+[^;{]+)?(?=\s*{|\s*;)/gi,
	'url': /url\((["']?).*?\1\)/gi,
	'selector': /[^\{\}\s][^\{\}]*(?=\s*\{)/g,
	'property': /(\b|\B)[a-z-]+(?=\s*:)/ig,
	'string': /("|')(\\?.)*?\1/g,
	'important': /\B!important\b/gi,
	'ignore': /&(lt|gt|amp);/gi,
	'punctuation': /[\{\};:]/g
};

if (Prism.languages.markup) {
	Prism.languages.insertBefore('markup', 'tag', {
		'style': {
			pattern: /(&lt;|<)style[\w\W]*?(>|&gt;)[\w\W]*?(&lt;|<)\/style(>|&gt;)/ig,
			inside: {
				'tag': {
					pattern: /(&lt;|<)style[\w\W]*?(>|&gt;)|(&lt;|<)\/style(>|&gt;)/ig,
					inside: Prism.languages.markup.tag.inside
				},
				rest: Prism.languages.css
			}
		}
	});
}

/* **********************************************
     Begin prism-clike.js
********************************************** */

Prism.languages.clike = {
	'comment': {
		pattern: /(^|[^\\])(\/\*[\w\W]*?\*\/|(^|[^:])\/\/.*?(\r?\n|$))/g,
		lookbehind: true
	},
	'string': /("|')(\\?.)*?\1/g,
	'class-name': {
		pattern: /((?:class|interface|extends|implements|trait|instanceof|new)\s+)[a-z0-9_\.\\]+/ig,
		lookbehind: true,
		inside: {
			punctuation: /(\.|\\)/
		}
	},
	'keyword': /\b(if|else|while|do|for|return|in|instanceof|function|new|try|catch|finally|null|break|continue)\b/g,
	'boolean': /\b(true|false)\b/g,
<<<<<<< HEAD
	'function': {
		pattern: /[a-z0-9_]+\(/ig,
		inside: {
			punctuation: /\(/
		}
	},
	'number': /\b-?(0x)?\d*\.?[\da-f]+\b/g,
=======
	'number': /\b-?(0x[\dA-Fa-f]+|\d*\.?\d+([Ee]-?\d+)?)\b/g,
>>>>>>> ad010eac
	'operator': /[-+]{1,2}|!|=?&lt;|=?&gt;|={1,2}|(&amp;){1,2}|\|?\||\?|\*|\//g,
	'ignore': /&(lt|gt|amp);/gi,
	'punctuation': /[{}[\];(),.:]/g
};

/* **********************************************
     Begin prism-javascript.js
********************************************** */

Prism.languages.javascript = Prism.languages.extend('clike', {
	'keyword': /\b(var|let|if|else|while|do|for|return|in|instanceof|function|new|with|typeof|try|catch|finally|null|break|continue)\b/g,
<<<<<<< HEAD
	'number': /\b(-?(0x)?\d*\.?[\da-f]+|NaN|-?Infinity)\b/g
=======
	'number': /\b-?(0x[\dA-Fa-f]+|\d*\.?\d+([Ee]-?\d+)?|NaN|-?Infinity)\b/g
>>>>>>> ad010eac
});

Prism.languages.insertBefore('javascript', 'keyword', {
	'regex': {
		pattern: /(^|[^/])\/(?!\/)(\[.+?]|\\.|[^/\r\n])+\/[gim]{0,3}(?=\s*($|[\r\n,.;})]))/g,
		lookbehind: true
	}
});

if (Prism.languages.markup) {
	Prism.languages.insertBefore('markup', 'tag', {
		'script': {
			pattern: /(&lt;|<)script[\w\W]*?(>|&gt;)[\w\W]*?(&lt;|<)\/script(>|&gt;)/ig,
			inside: {
				'tag': {
					pattern: /(&lt;|<)script[\w\W]*?(>|&gt;)|(&lt;|<)\/script(>|&gt;)/ig,
					inside: Prism.languages.markup.tag.inside
				},
				rest: Prism.languages.javascript
			}
		}
	});
}

/* **********************************************
     Begin prism-php.js
********************************************** */

Prism.languages.php = Prism.languages.extend('clike', {
	'keyword': /(and|or|xor|array|as|break|case|cfunction|class|const|continue|declare|default|die|do|else|elseif|enddeclare|endfor|endforeach|endif|endswitch|endwhile|extends|for|foreach|function|include|include_once|global|if|new|return|static|switch|use|require|require_once|var|while|abstract|interface|public|implements|extends|private|protected|parent|static|throw|null|echo|print|trait|namespace|use|final|yield|goto)/ig,
	'constant': /[A-Z0-9_]{2,}/g
});

Prism.languages.insertBefore('php', 'keyword', {
	'deliminator': /(\?>|\?&gt;|&lt;\?php|<\?php)/ig,
	'this': /\$this/,
	'variable': /(\$\w+)\b/ig,
	'scope': {
		pattern: /[a-z0-9_\\]+::/ig,
		inside: {
			keyword: /(static|self|parent)/,
			punctuation: /(::|\\)/
		}
	},
	'package': {
		pattern: /(\\|namespace\s+|use\s+)[a-z0-9_\\]+/ig,
		lookbehind: true,
		inside: {
			punctuation: /\\/
		}
	}
});

Prism.languages.insertBefore('php', 'operator', {
	'function': {
		pattern: /[a-z0-9_]+\(/ig,
		inside: {
			punctuation: /\(/
		}
	},
	'property': {
		pattern: /(-&gt;)[a-z0-9_]+/ig,
		lookbehind: true
	}
});

if (Prism.languages.markup) {
	Prism.languages.insertBefore('php', 'comment', {
		'markup': {
			pattern: /(\?>|\?&gt;)[\w\W]*?(?=(&lt;\?php|<\?php))/ig,
			lookbehind : true,
			inside: {
				'markup': {
					pattern: /&lt;\/?[\w:-]+\s*[\w\W]*?&gt;/gi,
					inside: Prism.languages.markup.tag.inside
				},
				rest: Prism.languages.php
			}
		}
	});
}<|MERGE_RESOLUTION|>--- conflicted
+++ resolved
@@ -17,10 +17,10 @@
 
 var _ = self.Prism = {
 	util: {
-		type: function (o) {
+		type: function (o) { 
 			return Object.prototype.toString.call(o).match(/\[object (\w+)\]/)[1];
 		},
-
+		
 		// Deep clone a language definition (e.g. to extend it)
 		clone: function (o) {
 			var type = _.util.type(o);
@@ -28,66 +28,66 @@
 			switch (type) {
 				case 'Object':
 					var clone = {};
-
+					
 					for (var key in o) {
 						if (o.hasOwnProperty(key)) {
 							clone[key] = _.util.clone(o[key]);
 						}
 					}
-
+					
 					return clone;
-
+					
 				case 'Array':
 					return o.slice();
 			}
-
+			
 			return o;
 		}
 	},
-
+	
 	languages: {
 		extend: function (id, redef) {
 			var lang = _.util.clone(_.languages[id]);
-
+			
 			for (var key in redef) {
 				lang[key] = redef[key];
 			}
-
+			
 			return lang;
 		},
-
+		
 		// Insert a token before another token in a language literal
 		insertBefore: function (inside, before, insert, root) {
 			root = root || _.languages;
 			var grammar = root[inside];
 			var ret = {};
-
+				
 			for (var token in grammar) {
-
+			
 				if (grammar.hasOwnProperty(token)) {
-
+					
 					if (token == before) {
-
+					
 						for (var newToken in insert) {
-
+						
 							if (insert.hasOwnProperty(newToken)) {
 								ret[newToken] = insert[newToken];
 							}
 						}
 					}
-
+					
 					ret[token] = grammar[token];
 				}
 			}
-
+			
 			return root[inside] = ret;
 		},
-
+		
 		// Traverse a language definition with Depth First Search
 		DFS: function(o, callback) {
 			for (var i in o) {
 				callback.call(o, i, o[i]);
-
+				
 				if (_.util.type(o) === 'Object') {
 					_.languages.DFS(o[i], callback);
 				}
@@ -102,15 +102,15 @@
 			_.highlightElement(element, async === true, callback);
 		}
 	},
-
+		
 	highlightElement: function(element, async, callback) {
 		// Find language
 		var language, grammar, parent = element;
-
+		
 		while (parent && !lang.test(parent.className)) {
 			parent = parent.parentNode;
 		}
-
+		
 		if (parent) {
 			language = (parent.className.match(lang) || [,''])[1];
 			grammar = _.languages[language];
@@ -119,48 +119,48 @@
 		if (!grammar) {
 			return;
 		}
-
+		
 		// Set language on the element, if not present
 		element.className = element.className.replace(lang, '').replace(/\s+/g, ' ') + ' language-' + language;
-
+		
 		// Set language on the parent, for styling
 		parent = element.parentNode;
-
+		
 		if (/pre/i.test(parent.nodeName)) {
-			parent.className = parent.className.replace(lang, '').replace(/\s+/g, ' ') + ' language-' + language;
+			parent.className = parent.className.replace(lang, '').replace(/\s+/g, ' ') + ' language-' + language; 
 		}
 
 		var code = element.textContent;
-
+		
 		if(!code) {
 			return;
 		}
-
+		
 		code = code.replace(/&/g, '&amp;').replace(/</g, '&lt;')
 		           .replace(/>/g, '&gt;').replace(/\u00a0/g, ' ');
 		//console.time(code.slice(0,50));
-
+		
 		var env = {
 			element: element,
 			language: language,
 			grammar: grammar,
 			code: code
 		};
-
+		
 		_.hooks.run('before-highlight', env);
-
+		
 		if (async && self.Worker) {
-			var worker = new Worker(_.filename);
-
+			var worker = new Worker(_.filename);	
+			
 			worker.onmessage = function(evt) {
 				env.highlightedCode = Token.stringify(JSON.parse(evt.data), language);
 				env.element.innerHTML = env.highlightedCode;
-
+				
 				callback && callback.call(env.element);
 				//console.timeEnd(code.slice(0,50));
 				_.hooks.run('after-highlight', env);
 			};
-
+			
 			worker.postMessage(JSON.stringify({
 				language: env.language,
 				code: env.code
@@ -169,61 +169,61 @@
 		else {
 			env.highlightedCode = _.highlight(env.code, env.grammar, env.language)
 			env.element.innerHTML = env.highlightedCode;
-
+			
 			callback && callback.call(element);
-
+			
 			_.hooks.run('after-highlight', env);
 			//console.timeEnd(code.slice(0,50));
 		}
 	},
-
+	
 	highlight: function (text, grammar, language) {
 		return Token.stringify(_.tokenize(text, grammar), language);
 	},
-
+	
 	tokenize: function(text, grammar, language) {
 		var Token = _.Token;
-
+		
 		var strarr = [text];
-
+		
 		var rest = grammar.rest;
-
+		
 		if (rest) {
 			for (var token in rest) {
 				grammar[token] = rest[token];
 			}
-
+			
 			delete grammar.rest;
 		}
-
+								
 		tokenloop: for (var token in grammar) {
 			if(!grammar.hasOwnProperty(token) || !grammar[token]) {
 				continue;
 			}
-
-			var pattern = grammar[token],
+			
+			var pattern = grammar[token], 
 				inside = pattern.inside,
 				lookbehind = !!pattern.lookbehind || 0;
-
+			
 			pattern = pattern.pattern || pattern;
-
+			
 			for (var i=0; i<strarr.length; i++) { // Don’t cache length as it changes during the loop
-
+				
 				var str = strarr[i];
-
+				
 				if (strarr.length > text.length) {
 					// Something went terribly wrong, ABORT, ABORT!
 					break tokenloop;
 				}
-
+				
 				if (str instanceof Token) {
 					continue;
 				}
-
+				
 				pattern.lastIndex = 0;
-
+				
 				var match = pattern.exec(str);
-
+				
 				if (match) {
 					if(lookbehind) {
 						lookbehind = match[1].length;
@@ -234,22 +234,22 @@
 					    len = match.length,
 					    to = from + len,
 						before = str.slice(0, from + 1),
-						after = str.slice(to + 1);
+						after = str.slice(to + 1); 
 
 					var args = [i, 1];
-
+					
 					if (before) {
 						args.push(before);
 					}
-
+					
 					var wrapped = new Token(token, inside? _.tokenize(match, inside) : match);
-
+					
 					args.push(wrapped);
-
+					
 					if (after) {
 						args.push(after);
 					}
-
+					
 					Array.prototype.splice.apply(strarr, args);
 				}
 			}
@@ -257,25 +257,25 @@
 
 		return strarr;
 	},
-
+	
 	hooks: {
 		all: {},
-
+		
 		add: function (name, callback) {
 			var hooks = _.hooks.all;
-
+			
 			hooks[name] = hooks[name] || [];
-
+			
 			hooks[name].push(callback);
 		},
-
+		
 		run: function (name, env) {
 			var callbacks = _.hooks.all[name];
-
+			
 			if (!callbacks || !callbacks.length) {
 				return;
 			}
-
+			
 			for (var i=0, callback; callback = callbacks[i++];) {
 				callback(env);
 			}
@@ -298,7 +298,7 @@
 			return Token.stringify(element, language, o);
 		}).join('');
 	}
-
+	
 	var env = {
 		type: o.type,
 		content: Token.stringify(o.content, language, parent),
@@ -308,21 +308,21 @@
 		language: language,
 		parent: parent
 	};
-
+	
 	if (env.type == 'comment') {
 		env.attributes['spellcheck'] = 'true';
 	}
-
+	
 	_.hooks.run('wrap', env);
-
+	
 	var attributes = '';
-
+	
 	for (var name in env.attributes) {
 		attributes += name + '="' + (env.attributes[name] || '') + '"';
 	}
-
+	
 	return '<' + env.tag + ' class="' + env.classes.join(' ') + '" ' + attributes + '>' + env.content + '</' + env.tag + '>';
-
+	
 };
 
 if (!self.document) {
@@ -331,11 +331,11 @@
 		var message = JSON.parse(evt.data),
 		    lang = message.language,
 		    code = message.code;
-
+		
 		self.postMessage(JSON.stringify(_.tokenize(code, _.languages[lang])));
 		self.close();
 	}, false);
-
+	
 	return;
 }
 
@@ -346,7 +346,7 @@
 
 if (script) {
 	_.filename = script.src;
-
+	
 	if (document.addEventListener && !script.hasAttribute('data-manual')) {
 		document.addEventListener('DOMContentLoaded', _.highlightAll);
 	}
@@ -386,7 +386,7 @@
 					'namespace': /^[\w-]+?:/
 				}
 			}
-
+			
 		}
 	},
 	'entity': /&amp;#?[\da-z]{1,8};/gi
@@ -450,18 +450,14 @@
 	},
 	'keyword': /\b(if|else|while|do|for|return|in|instanceof|function|new|try|catch|finally|null|break|continue)\b/g,
 	'boolean': /\b(true|false)\b/g,
-<<<<<<< HEAD
 	'function': {
 		pattern: /[a-z0-9_]+\(/ig,
 		inside: {
 			punctuation: /\(/
 		}
 	},
-	'number': /\b-?(0x)?\d*\.?[\da-f]+\b/g,
-=======
 	'number': /\b-?(0x[\dA-Fa-f]+|\d*\.?\d+([Ee]-?\d+)?)\b/g,
->>>>>>> ad010eac
-	'operator': /[-+]{1,2}|!|=?&lt;|=?&gt;|={1,2}|(&amp;){1,2}|\|?\||\?|\*|\//g,
+	'operator': /[-+]{1,2}|!|=?&lt;|=?&gt;|={1,2}|(&amp;){1,2}|\|?\||\?|\*|\/|\~|\^|\%/g,
 	'ignore': /&(lt|gt|amp);/gi,
 	'punctuation': /[{}[\];(),.:]/g
 };
@@ -472,11 +468,7 @@
 
 Prism.languages.javascript = Prism.languages.extend('clike', {
 	'keyword': /\b(var|let|if|else|while|do|for|return|in|instanceof|function|new|with|typeof|try|catch|finally|null|break|continue)\b/g,
-<<<<<<< HEAD
-	'number': /\b(-?(0x)?\d*\.?[\da-f]+|NaN|-?Infinity)\b/g
-=======
 	'number': /\b-?(0x[\dA-Fa-f]+|\d*\.?\d+([Ee]-?\d+)?|NaN|-?Infinity)\b/g
->>>>>>> ad010eac
 });
 
 Prism.languages.insertBefore('javascript', 'keyword', {
@@ -499,62 +491,4 @@
 			}
 		}
 	});
-}
-
-/* **********************************************
-     Begin prism-php.js
-********************************************** */
-
-Prism.languages.php = Prism.languages.extend('clike', {
-	'keyword': /(and|or|xor|array|as|break|case|cfunction|class|const|continue|declare|default|die|do|else|elseif|enddeclare|endfor|endforeach|endif|endswitch|endwhile|extends|for|foreach|function|include|include_once|global|if|new|return|static|switch|use|require|require_once|var|while|abstract|interface|public|implements|extends|private|protected|parent|static|throw|null|echo|print|trait|namespace|use|final|yield|goto)/ig,
-	'constant': /[A-Z0-9_]{2,}/g
-});
-
-Prism.languages.insertBefore('php', 'keyword', {
-	'deliminator': /(\?>|\?&gt;|&lt;\?php|<\?php)/ig,
-	'this': /\$this/,
-	'variable': /(\$\w+)\b/ig,
-	'scope': {
-		pattern: /[a-z0-9_\\]+::/ig,
-		inside: {
-			keyword: /(static|self|parent)/,
-			punctuation: /(::|\\)/
-		}
-	},
-	'package': {
-		pattern: /(\\|namespace\s+|use\s+)[a-z0-9_\\]+/ig,
-		lookbehind: true,
-		inside: {
-			punctuation: /\\/
-		}
-	}
-});
-
-Prism.languages.insertBefore('php', 'operator', {
-	'function': {
-		pattern: /[a-z0-9_]+\(/ig,
-		inside: {
-			punctuation: /\(/
-		}
-	},
-	'property': {
-		pattern: /(-&gt;)[a-z0-9_]+/ig,
-		lookbehind: true
-	}
-});
-
-if (Prism.languages.markup) {
-	Prism.languages.insertBefore('php', 'comment', {
-		'markup': {
-			pattern: /(\?>|\?&gt;)[\w\W]*?(?=(&lt;\?php|<\?php))/ig,
-			lookbehind : true,
-			inside: {
-				'markup': {
-					pattern: /&lt;\/?[\w:-]+\s*[\w\W]*?&gt;/gi,
-					inside: Prism.languages.markup.tag.inside
-				},
-				rest: Prism.languages.php
-			}
-		}
-	});
 }