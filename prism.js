--- conflicted
+++ resolved
@@ -594,8 +594,8 @@
 
 	Token: Token
 };
-
-<<<<<<< HEAD
+_self.Prism = _;
+
 /**
  * Creates a new token.
  *
@@ -614,11 +614,6 @@
 	 * This is usually the key of a pattern in a {@link Grammar}.
 	 * @member {string}
 	 */
-=======
-_self.Prism = _;
-
-function Token(type, content, alias, matchedStr, greedy) {
->>>>>>> bac09f0a
 	this.type = type;
 	/**
 	 * The strings or tokens contained by this token.
