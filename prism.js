--- conflicted
+++ resolved
@@ -23,7 +23,6 @@
 var lang = /\blang(?:uage)?-([\w-]+)\b/i;
 var uniqueId = 0;
 
-<<<<<<< HEAD
 
 /**
  * Joins adjacent string in the given array array leaving every other item as is.
@@ -53,10 +52,7 @@
 	return res;
 }
 
-var _ = _self.Prism = {
-=======
 var _ = {
->>>>>>> 16f2ad06
 	manual: _self.Prism && _self.Prism.manual,
 	disableWorkerMessageHandler: _self.Prism && _self.Prism.disableWorkerMessageHandler,
 	util: {
@@ -117,8 +113,9 @@
 
 					return clone;
 
-<<<<<<< HEAD
-			return o;
+				default:
+					return o;
+			}
 		},
 
 		/**
@@ -159,12 +156,6 @@
 				offsets.push(index);
 				start = index + $i.length;
 			}
-			return offsets;
-=======
-				default:
-					return o;
-			}
->>>>>>> 16f2ad06
 		}
 	},
 
@@ -361,12 +352,8 @@
 	},
 
 	matchGrammar: function (text, strarr, grammar, index, startPos, oneshot, target) {
-<<<<<<< HEAD
-		var Token = _.Token;
 		var tokenize = _.tokenize;
 
-=======
->>>>>>> 16f2ad06
 		for (var token in grammar) {
 			if(!grammar.hasOwnProperty(token) || !grammar[token]) {
 				continue;
