var components = {
	"core": {
		"meta": {
			"path": "components/prism-core.js",
			"option": "mandatory"
		},
		"core": "Core"
	},
	"themes": {
		"meta": {
			"path": "themes/{id}.css",
			"link": "index.html?theme={id}",
			"exclusive": true
		},
		"prism": {
			"title": "Default",
			"option": "default"
		},
		"prism-dark": "Dark",
		"prism-funky": "Funky",
		"prism-okaidia": {
			"title": "Okaidia",
			"owner": "ocodia"
		},
		"prism-twilight": {
			"title": "Twilight",
			"owner": "remybach"
		},
		"prism-coy": {
			"title": "Coy",
			"owner": "tshedor"
		}
	},
	"languages": {
		"meta": {
			"path": "components/prism-{id}",
			"noCSS": true,
			"examplesPath": "examples/prism-{id}"
		},
		"markup": {
			"title": "Markup",
			"option": "default"
		},
		"twig": {
			"title": "Twig",
			"require": "markup",
			"owner": "brandonkelly"
		},
		"css": {
			"title": "CSS",
			"option": "default"
		},
		"css-extras": {
			"title": "CSS Extras",
			"require": "css",
			"owner": "milesj"
		},
		"clike": {
			"title": "C-like",
			"option": "default"
		},
		"eiffel": {
			"title": "Eiffel",
			"owner": "Conaclos"
		},
		"javascript": {
			"title": "JavaScript",
			"option": "default",
			"require": "clike"
		},
		"java": {
			"title": "Java",
			"require": "clike",
			"owner": "sherblot"
		},
		"php": {
			"title": "PHP",
			"require": "clike",
			"owner": "milesj"
		},
		"php-extras": {
			"title": "PHP Extras",
			"require": "php",
			"owner": "milesj"
		},
		"coffeescript": {
			"title": "CoffeeScript",
			"require": "javascript",
			"owner": "R-osey"
		},
		"scss": {
			"title": "Sass (Scss)",
			"require": "css",
			"owner": "MoOx"
		},
		"bash": {
			"title": "Bash",
			"require": "clike",
			"owner": "zeitgeist87"
		},
		"c": {
			"title": "C",
			"require": "clike",
			"owner": "zeitgeist87"
		},
		"cpp": {
			"title": "C++",
			"require": "c",
			"owner": "zeitgeist87"
		},
		"python": {
			"title": "Python",
			"owner": "multipetros"
		},
		"julia": {
			"title": "julia",
			"owner": "cdagnino"
		},
		"sql": {
			"title": "SQL",
			"owner": "multipetros"
		},
		"groovy": {
			"title": "Groovy",
			"require": "clike",
			"owner": "robfletcher"
		},
		"http": {
			"title": "HTTP",
			"owner": "danielgtaylor"
		},
		"ruby": {
			"title": "Ruby",
			"require": "clike",
			"owner": "samflores"
		},
		"rip": {
			"title": "Rip",
			"owner": "ravinggenius"
		},
		"gherkin": {
			"title": "Gherkin",
			"owner": "hason"
		},
		"csharp": {
			"title": "C#",
			"require": "clike",
			"owner": "mvalipour"
		},
		"go": {
			"title": "Go",
			"require": "clike",
			"owner": "arnehormann"
		},
		"nsis": {
			"title": "NSIS",
			"owner": "idleberg"
		},
		"aspnet": {
			"title": "ASP.NET (C#)",
			"require": "markup",
			"owner": "nauzilus"
		},
		"scala": {
			"title": "Scala",
			"require": "java",
			"owner": "jozic"
		},
		"haskell": {
			"title": "Haskell",
			"owner": "bholst"
		},
		"swift": {
			"title": "Swift",
			"require": "clike",
			"owner": "chrischares"
		},
		"objectivec": {
			"title": "Objective-C",
			"require": "c",
			"owner": "uranusjr"
		},
		"autohotkey": {
			"title": "AutoHotkey",
			"owner": "aviaryan"
		},
		"ini": {
			"title": "Ini",
			"owner": "aviaryan"
		},
		"latex": {
			"title": "LaTeX",
			"owner": "japborst"
		},
		"apacheconf": {
			"title": "Apache Configuration",
			"owner": "GuiTeK"
		},
		"git": {
			"title": "Git",
			"owner": "lgiraudel"
		},
		"scheme" : {
			"title": "Scheme",
			"owner" : "bacchus123"
		},
		"nasm": {
			"title": "NASM",
			"owner": "rbmj"
		},
		"perl": {
			"title": "Perl",
			"owner": "Golmote"
		},
		"handlebars": {
			"title": "Handlebars",
			"require": "markup",
			"owner": "Golmote"
		},
		"matlab": {
			"title": "MATLAB",
			"owner": "Golmote"
		},
		"less": {
			"title": "Less",
			"require": "css",
			"owner": "Golmote"
		},
		"r": {
			"title": "R",
			"owner": "Golmote"
		},
		"lolcode": {
			"title": "LOLCODE",
			"owner": "Golmote"
		},
		"fortran": {
			"title": "Fortran",
			"owner": "Golmote"
		},
		"erlang": {
			"title": "Erlang",
			"owner": "Golmote"
		},
		"haml": {
			"title": "Haml",
			"require": "ruby",
			"owner": "Golmote"
		},
		"jade": {
			"title": "Jade",
			"require": "javascript",
			"owner": "Golmote"
		},
		"pascal": {
			"title": "Pascal",
			"owner": "Golmote"
		},
		"applescript": {
			"title": "AppleScript",
			"owner": "Golmote"
		},
		"rust": {
			"title": "Rust",
			"owner": "Golmote"
		},
		"dart": {
			"title": "Dart",
			"require": "clike",
			"owner": "Golmote"
		},
		"powershell": {
			"title": "PowerShell",
			"owner": "nauzilus"
		},
		"smarty": {
			"title": "Smarty",
			"require": "markup",
			"owner": "Golmote"
		},
		"actionscript": {
			"title": "ActionScript",
			"require": "javascript",
			"owner": "Golmote"
		},
		"markdown": {
			"title": "Markdown",
			"require": "markup",
			"owner": "Golmote"
		},
		"jsx":{
			"title": "React JSX",
			"require": ["markup", "javascript"],
			"owner": "vkbansal"
		},
		"typescript":{
			"title": "TypeScript",
			"require": "javascript",
			"owner": "vkbansal"
		},
		"fsharp": {
			"title": "F#",
			"require": "clike",
			"owner": "simonreynolds7"
		},
		"sas": {
			"title": "SAS",
			"owner": "Golmote"
		},
<<<<<<< HEAD
		"textile": {
			"title": "Textile",
=======
		"rest": {
			"title": "reST (reStructuredText)",
			"owner": "Golmote"
		},
		"stylus" : {
			"title": "Stylus",
			"owner": "vkbansal"
		},
		"wiki": {
			"title": "Wiki markup",
>>>>>>> dab98d48
			"require": "markup",
			"owner": "Golmote"
		}
	},
	"plugins": {
		"meta": {
			"path": "plugins/{id}/prism-{id}",
			"link": "plugins/{id}/"
		},
		"line-highlight": "Line Highlight",
		"line-numbers": {
			"title": "Line Numbers",
			"owner": "kuba-kubula"
		},
		"show-invisibles": "Show Invisibles",
		"autolinker": "Autolinker",
		"wpd": "WebPlatform Docs",
		"file-highlight": {
			"title": "File Highlight",
			"noCSS": true
		},
		"show-language": {
			"title": "Show Language",
			"owner": "nauzilus"
		},
		"highlight-keywords": {
			"title": "Highlight Keywords",
			"owner": "vkbansal",
			"noCSS": true
		}
	}
};<|MERGE_RESOLUTION|>--- conflicted
+++ resolved
@@ -307,10 +307,6 @@
 			"title": "SAS",
 			"owner": "Golmote"
 		},
-<<<<<<< HEAD
-		"textile": {
-			"title": "Textile",
-=======
 		"rest": {
 			"title": "reST (reStructuredText)",
 			"owner": "Golmote"
@@ -321,7 +317,11 @@
 		},
 		"wiki": {
 			"title": "Wiki markup",
->>>>>>> dab98d48
+			"require": "markup",
+			"owner": "Golmote"
+		},
+		"textile": {
+			"title": "Textile",
 			"require": "markup",
 			"owner": "Golmote"
 		}
